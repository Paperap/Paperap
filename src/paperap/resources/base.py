--- conflicted
+++ resolved
@@ -1,3 +1,31 @@
+"""
+
+
+
+
+----------------------------------------------------------------------------
+
+   METADATA:
+
+       File:    base.py
+        Project: paperap
+       Created: 2025-03-04
+        Version: 0.0.1
+       Author:  Jess Mann
+       Email:   jess@jmann.me
+        Copyright (c) 2025 Jess Mann
+
+----------------------------------------------------------------------------
+
+   LAST MODIFIED:
+
+       2025-03-04     By Jess Mann
+
+"""
+
+from __future__ import annotations
+
+from abc import ABC, ABCMeta
 """
 
 
@@ -59,6 +87,7 @@
 
 
 class PaperlessResource(ABC, Generic[_PaperlessModel]):
+class PaperlessResource(ABC, Generic[_PaperlessModel]):
     """
     Base class for API resources.
 
@@ -103,11 +132,7 @@
 
         # model_class is required
         if not (model_class := getattr(cls, "model_class", None)):
-<<<<<<< HEAD
             raise ConfigurationError(f"model_class must be defined in {cls.__name__}")
-=======
-            raise ValueError(f"model_class must be defined in {cls.__name__}")
->>>>>>> 43d4a959
 
         # Set parser
         parser_type = model_class._meta.parser
