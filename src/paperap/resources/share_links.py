--- conflicted
+++ resolved
@@ -1,4 +1,3 @@
-<<<<<<< HEAD
 """
 
 
@@ -9,12 +8,12 @@
    METADATA:
 
        File:    share_links.py
-       Project: paperap
+        Project: paperap
        Created: 2025-03-04
-       Version: 0.0.1
+        Version: 0.0.1
        Author:  Jess Mann
        Email:   jess@jmann.me
-       Copyright (c) 2025 Jess Mann
+        Copyright (c) 2025 Jess Mann
 
 ----------------------------------------------------------------------------
 
@@ -24,8 +23,6 @@
 
 """
 
-=======
->>>>>>> 43d4a959
 from __future__ import annotations
 
 from paperap.models.share_links import ShareLinks
