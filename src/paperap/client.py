--- conflicted
+++ resolved
@@ -8,21 +8,12 @@
    METADATA:
 
        File:    client.py
-<<<<<<< HEAD
         Project: paperap
        Created: 2025-03-04
         Version: 0.0.1
        Author:  Jess Mann
        Email:   jess@jmann.me
         Copyright (c) 2025 Jess Mann
-=======
-       Project: paperap
-       Created: 2025-03-04
-       Version: 0.0.1
-       Author:  Jess Mann
-       Email:   jess@jmann.me
-       Copyright (c) 2025 Jess Mann
->>>>>>> 43d4a959
 
 ----------------------------------------------------------------------------
 
@@ -388,6 +379,7 @@
         data: dict[str, Any] | None = None,
         files: dict[str, Any] | None = None,
         json_response: Literal[False],
+        json_response: Literal[False],
     ) -> bytes | None: ...
 
     @overload
