--- conflicted
+++ resolved
@@ -24,7 +24,34 @@
 """
 from __future__ import annotations
 
+"""
+
+
+
+
+ ----------------------------------------------------------------------------
+
+    METADATA:
+
+        File:    test_queryset.py
+        Project: paperap
+        Created: 2025-03-04
+        Version: 0.0.1
+        Author:  Jess Mann
+        Email:   jess@jmann.me
+        Copyright (c) 2025 Jess Mann
+
+ ----------------------------------------------------------------------------
+
+    LAST MODIFIED:
+
+        2025-03-04     By Jess Mann
+
+"""
+from __future__ import annotations
+
 import logging
+import os
 import os
 from string import Template
 import unittest
@@ -97,11 +124,7 @@
 
 class TestQuerySetGetNoCacheFailure(unittest.TestCase):
     def setUp(self):
-<<<<<<< HEAD
         env_data = {'PAPERLESS_BASE_URL': 'http://localhost:8000', 'PAPERLESS_TOKEN': 'abc123'}
-=======
-        env_data = {f'PAPERLESS_BASE_URL': 'http://localhost:8000', 'PAPERLESS_TOKEN': 'abc123'}
->>>>>>> 43d4a959
         with patch.dict(os.environ, env_data, clear=True):
             self.client = PaperlessClient()
         self.resource = DocumentResource(self.client)
@@ -136,11 +159,7 @@
 
 class TestQuerySetGetCacheFailure(unittest.TestCase):
     def setUp(self):
-<<<<<<< HEAD
         env_data = {'PAPERLESS_BASE_URL': 'http://localhost:8000', 'PAPERLESS_TOKEN': 'abc123'}
-=======
-        env_data = {f'PAPERLESS_BASE_URL': 'http://localhost:8000', 'PAPERLESS_TOKEN': 'abc123'}
->>>>>>> 43d4a959
         with patch.dict(os.environ, env_data, clear=True):
             self.client = PaperlessClient()
         self.resource = DocumentResource(self.client)
