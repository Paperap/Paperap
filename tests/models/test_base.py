--- conflicted
+++ resolved
@@ -1,3 +1,29 @@
+"""
+
+
+
+
+ ----------------------------------------------------------------------------
+
+    METADATA:
+
+        File:    test_base.py
+        Project: paperap
+        Created: 2025-03-04
+        Version: 0.0.1
+        Author:  Jess Mann
+        Email:   jess@jmann.me
+        Copyright (c) 2025 Jess Mann
+
+ ----------------------------------------------------------------------------
+
+    LAST MODIFIED:
+
+        2025-03-04     By Jess Mann
+
+"""
+from __future__ import annotations
+import os
 """
 
 
@@ -28,6 +54,8 @@
 from datetime import datetime, timezone
 from unittest.mock import patch
 from paperap.tests import TestCase
+from unittest.mock import patch
+from paperap.tests import TestCase
 from paperap.models import PaperlessModel
 from paperap.client import PaperlessClient
 from paperap.resources.base import PaperlessResource
@@ -50,13 +78,10 @@
     model_class = ExampleModel
 
 class TestModel(TestCase):
+class TestModel(TestCase):
     def setUp(self):
         # Setup a sample model instance
-<<<<<<< HEAD
         env_data = {'PAPERLESS_BASE_URL': 'http://localhost:8000', 'PAPERLESS_TOKEN': 'abc123'}
-=======
-        env_data = {f'PAPERLESS_BASE_URL': 'http://localhost:8000', 'PAPERLESS_TOKEN': 'abc123'}
->>>>>>> 43d4a959
         with patch.dict(os.environ, env_data, clear=True):
             self.client = PaperlessClient()
         self.resource = ExampleResource(self.client)
