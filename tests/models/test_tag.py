--- conflicted
+++ resolved
@@ -40,11 +40,7 @@
 
     def setUp(self):
         # Setup a sample model instance
-<<<<<<< HEAD
-        env_data = {'PAPERLESS_BASE_URL': 'http://localhost:8000', 'PAPERLESS_TOKEN': 'abc123'}
-=======
         env_data = {f'PAPERLESS_BASE_URL': 'http://localhost:8000', 'PAPERLESS_TOKEN': 'abc123'}
->>>>>>> 43d4a959
         with patch.dict(os.environ, env_data, clear=True):
             self.client = PaperlessClient()
         self.resource = self.client.tags
@@ -80,11 +76,7 @@
 class TestTag(unittest.TestCase):
     def setUp(self):
         # Setup a sample model instance
-<<<<<<< HEAD
-        env_data = {'PAPERLESS_BASE_URL': 'http://localhost:8000', 'PAPERLESS_TOKEN': 'abc123'}
-=======
         env_data = {f'PAPERLESS_BASE_URL': 'http://localhost:8000', 'PAPERLESS_TOKEN': 'abc123'}
->>>>>>> 43d4a959
         with patch.dict(os.environ, env_data, clear=True):
             self.client = PaperlessClient()
         self.resource = self.client.tags
