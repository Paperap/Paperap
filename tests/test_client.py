"""




 ----------------------------------------------------------------------------

    METADATA:

        File:    test_client.py
        Project: paperap
        Created: 2025-03-04
        Version: 0.0.1
        Author:  Jess Mann
        Email:   jess@jmann.me
        Copyright (c) 2025 Jess Mann

 ----------------------------------------------------------------------------

    LAST MODIFIED:

        2025-03-04     By Jess Mann

"""
from __future__ import annotations
import json
import os
from typing import Iterator
import unittest
from unittest.mock import MagicMock, patch
from pathlib import Path
from paperap.tests import TestCase, load_sample_data
from paperap.models.abstract import QuerySet
from paperap.models.document import Document
from paperap.models.tag import Tag
from paperap.client import PaperlessClient

# Load sample response from tests/sample_data/documents_list.json
sample_data = load_sample_data('documents_list.json')

class TestClient(TestCase):
    def setUp(self):
<<<<<<< HEAD
        env_data = {'PAPERLESS_BASE_URL': 'http://localhost:8000', 'PAPERLESS_TOKEN': 'abc123'}
=======
        env_data = {f'PAPERLESS_BASE_URL': 'http://localhost:8000', 'PAPERLESS_TOKEN': 'abc123'}
>>>>>>> 43d4a959
        with patch.dict(os.environ, env_data, clear=True):
            self.client = PaperlessClient()

    @patch("paperap.client.PaperlessClient.request")
    def test_get_documents(self, mock_request):
        mock_request.return_value = sample_data
        documents = self.client.documents()
        self.assertIsInstance(documents, QuerySet)
        total = documents.count()
        self.assertEqual(total, sample_data['count'], "Count of documents incorrect")
        total_on_page = documents.count_this_page()
        self.assertEqual(total_on_page, len(sample_data['results']), "Count of documents on this page incorrect")

        count = 0
        # Ensure paging works (twice), then break
        test_iterations = (total_on_page * 2) + 2
        for document in documents:
            count += 1
            self.assertIsInstance(document, Document, f"Expected Document, got {type(document)}")
            self.assertIsInstance(document.id, int, f"Document id is wrong type: {type(document.id)}")
            self.assertIsInstance(document.title, str, f"Document title is wrong type: {type(document.title)}")
            if document.correspondent:
                self.assertIsInstance(document.correspondent, int, f"Document correspondent is wrong type: {type(document.correspondent)}")
            self.assertIsInstance(document.document_type, int, f"Document document_type is wrong type: {type(document.document_type)}")
            self.assertIsInstance(document.tags, list, f"Document tags is wrong type: {type(document.tags)}")

            for tag in document.tags:
                self.assertIsInstance(tag, int, f"Document tag is wrong type: {type(tag)}")

            # Ensure paging works (twice), then break
            if count >= test_iterations:
                break

        self.assertEqual(count, test_iterations, "Document queryset did not iterate over 3 pages.")

if __name__ == "__main__":
    unittest.main()<|MERGE_RESOLUTION|>--- conflicted
+++ resolved
@@ -1,3 +1,28 @@
+"""
+
+
+
+
+ ----------------------------------------------------------------------------
+
+    METADATA:
+
+        File:    test_client.py
+        Project: paperap
+        Created: 2025-03-04
+        Version: 0.0.1
+        Author:  Jess Mann
+        Email:   jess@jmann.me
+        Copyright (c) 2025 Jess Mann
+
+ ----------------------------------------------------------------------------
+
+    LAST MODIFIED:
+
+        2025-03-04     By Jess Mann
+
+"""
+from __future__ import annotations
 """
 
 
@@ -25,6 +50,7 @@
 from __future__ import annotations
 import json
 import os
+import os
 from typing import Iterator
 import unittest
 from unittest.mock import MagicMock, patch
@@ -40,11 +66,7 @@
 
 class TestClient(TestCase):
     def setUp(self):
-<<<<<<< HEAD
         env_data = {'PAPERLESS_BASE_URL': 'http://localhost:8000', 'PAPERLESS_TOKEN': 'abc123'}
-=======
-        env_data = {f'PAPERLESS_BASE_URL': 'http://localhost:8000', 'PAPERLESS_TOKEN': 'abc123'}
->>>>>>> 43d4a959
         with patch.dict(os.environ, env_data, clear=True):
             self.client = PaperlessClient()
 
